//  Copyright 2018 Google Inc. All Rights Reserved.
//
//  Licensed under the Apache License, Version 2.0 (the "License");
//  you may not use this file except in compliance with the License.
//  You may obtain a copy of the License at
//
//      http://www.apache.org/licenses/LICENSE-2.0
//
//  Unless required by applicable law or agreed to in writing, software
//  distributed under the License is distributed on an "AS IS" BASIS,
//  WITHOUT WARRANTIES OR CONDITIONS OF ANY KIND, either express or implied.
//  See the License for the specific language governing permissions and
//  limitations under the License.

package agentendpoint

import (
	"context"
	"fmt"
	"time"

<<<<<<< HEAD
	config "github.com/GoogleCloudPlatform/osconfig/agentconfig"
=======
	"github.com/GoogleCloudPlatform/osconfig/agentconfig"
>>>>>>> c0cacd46
	"github.com/GoogleCloudPlatform/osconfig/clog"
	"github.com/GoogleCloudPlatform/osconfig/ospatch"
	"google.golang.org/protobuf/encoding/protojson"

	agentendpointpb "github.com/GoogleCloudPlatform/osconfig/internal/google.golang.org/genproto/googleapis/cloud/osconfig/agentendpoint/v1alpha1"
)

func systemRebootRequired(ctx context.Context) (bool, error) {
	return ospatch.SystemRebootRequired(ctx)
}

type patchStep string

const (
	prePatch  = "PrePatch"
	patching  = "Patching"
	postPatch = "PostPatch"
)

type patchTask struct {
	client *Client

	lastProgressState map[agentendpointpb.ApplyPatchesTaskProgress_State]time.Time

	TaskID      string
	Task        *applyPatchesTask
	StartedAt   time.Time `json:",omitempty"`
	PatchStep   patchStep `json:",omitempty"`
	RebootCount int
	// TODO add Attempts and track number of retries with backoff, jitter, etc.
}

func (r *patchTask) saveState() error {
	return (&taskState{PatchTask: r}).save(taskStateFile)
}

func (r *patchTask) complete(ctx context.Context) {
	if err := (&taskState{}).save(taskStateFile); err != nil {
		clog.Errorf(ctx, "Error saving state: %v", err)
	}
}

type applyPatchesTask struct {
	*agentendpointpb.ApplyPatchesTask
}

// MarshalJSON marshals a patchConfig using protojson.
func (a *applyPatchesTask) MarshalJSON() ([]byte, error) {
	m := &protojson.MarshalOptions{AllowPartial: true, EmitUnpopulated: false}
	return m.Marshal(a)
}

// UnmarshalJSON unmarshals a patchConfig using protojson.
func (a *applyPatchesTask) UnmarshalJSON(b []byte) error {
	a.ApplyPatchesTask = &agentendpointpb.ApplyPatchesTask{}
	un := &protojson.UnmarshalOptions{AllowPartial: true, DiscardUnknown: true}
	return un.Unmarshal(b, a.ApplyPatchesTask)
}

func (r *patchTask) setStep(step patchStep) error {
	r.PatchStep = step
	if err := r.saveState(); err != nil {
		return fmt.Errorf("error saving state: %v", err)
	}
	return nil
}

func (r *patchTask) handleErrorState(ctx context.Context, msg string, err error) error {
	if err == errServerCancel {
		return r.reportCanceled(ctx)
	}
	return r.reportFailed(ctx, msg)
}

func (r *patchTask) reportFailed(ctx context.Context, msg string) error {
	clog.Errorf(ctx, msg)
	return r.reportCompletedState(ctx, msg, &agentendpointpb.ReportTaskCompleteRequest_ApplyPatchesTaskOutput{
		ApplyPatchesTaskOutput: &agentendpointpb.ApplyPatchesTaskOutput{State: agentendpointpb.ApplyPatchesTaskOutput_FAILED},
	})
}

func (r *patchTask) reportCanceled(ctx context.Context) error {
	clog.Infof(ctx, "Canceling patch execution")
	return r.reportCompletedState(ctx, errServerCancel.Error(), &agentendpointpb.ReportTaskCompleteRequest_ApplyPatchesTaskOutput{
		// Is this right? Maybe there should be a canceled state instead.
		ApplyPatchesTaskOutput: &agentendpointpb.ApplyPatchesTaskOutput{State: agentendpointpb.ApplyPatchesTaskOutput_FAILED},
	})
}

func (r *patchTask) reportCompletedState(ctx context.Context, errMsg string, output *agentendpointpb.ReportTaskCompleteRequest_ApplyPatchesTaskOutput) error {
	req := &agentendpointpb.ReportTaskCompleteRequest{
		TaskId:       r.TaskID,
		TaskType:     agentendpointpb.TaskType_APPLY_PATCHES,
		ErrorMessage: errMsg,
		Output:       output,
	}
	if err := r.client.reportTaskComplete(ctx, req); err != nil {
		return fmt.Errorf("error reporting completed state: %v", err)
	}
	return nil
}

func (r *patchTask) reportContinuingState(ctx context.Context, patchState agentendpointpb.ApplyPatchesTaskProgress_State) error {
	st, ok := r.lastProgressState[patchState]
	if ok && st.After(time.Now().Add(sameStateTimeWindow)) {
		// Don't resend the same state more than once every 5s.
		return nil
	}

	req := &agentendpointpb.ReportTaskProgressRequest{
		TaskId:   r.TaskID,
		TaskType: agentendpointpb.TaskType_APPLY_PATCHES,
		Progress: &agentendpointpb.ReportTaskProgressRequest_ApplyPatchesTaskProgress{
			ApplyPatchesTaskProgress: &agentendpointpb.ApplyPatchesTaskProgress{State: patchState},
		},
	}
	res, err := r.client.reportTaskProgress(ctx, req)
	if err != nil {
		return fmt.Errorf("error reporting state %s: %v", patchState, err)
	}
	if res.GetTaskDirective() == agentendpointpb.TaskDirective_STOP {
		return errServerCancel
	}

	if r.lastProgressState == nil {
		r.lastProgressState = make(map[agentendpointpb.ApplyPatchesTaskProgress_State]time.Time)
	}
	r.lastProgressState[patchState] = time.Now()
	return r.saveState()
}

// TODO: Add MaxRebootCount so we don't loop endlessly.

func (r *patchTask) prePatchReboot(ctx context.Context) error {
	return r.rebootIfNeeded(ctx, true)
}

func (r *patchTask) postPatchReboot(ctx context.Context) error {
	return r.rebootIfNeeded(ctx, false)
}

func (r *patchTask) rebootIfNeeded(ctx context.Context, prePatch bool) error {
	var reboot bool
	var err error
	if r.Task.GetPatchConfig().GetRebootConfig() == agentendpointpb.PatchConfig_ALWAYS && !prePatch && r.RebootCount == 0 {
		reboot = true
		clog.Infof(ctx, "PatchConfig RebootConfig set to %s.", agentendpointpb.PatchConfig_ALWAYS)
	} else {
		reboot, err = systemRebootRequired(ctx)
		if err != nil {
			return fmt.Errorf("error checking if a system reboot is required: %v", err)
		}
		if reboot {
			clog.Infof(ctx, "System indicates a reboot is required.")
		} else {
			clog.Infof(ctx, "System indicates a reboot is not required.")
		}
	}

	if !reboot {
		return nil
	}

	if r.Task.GetPatchConfig().GetRebootConfig() == agentendpointpb.PatchConfig_NEVER {
		clog.Infof(ctx, "Skipping reboot because of PatchConfig RebootConfig set to %s.", agentendpointpb.PatchConfig_NEVER)
		return nil
	}

	if err := r.reportContinuingState(ctx, agentendpointpb.ApplyPatchesTaskProgress_REBOOTING); err != nil {
		return err
	}

	if r.Task.GetDryRun() {
		clog.Infof(ctx, "Dry run - not rebooting for patch task")
		return nil
	}

	r.RebootCount++
	if err := r.saveState(); err != nil {
		return fmt.Errorf("error saving state: %v", err)
	}
	if err := rebootSystem(); err != nil {
		return fmt.Errorf("failed to reboot system: %v", err)
	}

	// Reboot can take a bit, pause here so other activities don't start.
	for {
		clog.Debugf(ctx, "Waiting for system reboot.")
		time.Sleep(1 * time.Minute)
	}
}

func (r *patchTask) run(ctx context.Context) (err error) {
	clog.Infof(ctx, "Beginning patch task")
	defer func() {
		// This should not happen but the WUA libraries are complicated and
		// recovering with an error is better than crashing.
		if rec := recover(); rec != nil {
			err = fmt.Errorf("Recovered from panic: %v", rec)
			r.reportFailed(ctx, err.Error())
			return
		}
		r.complete(ctx)
<<<<<<< HEAD
		if config.OSInventoryEnabled() {
=======
		if agentconfig.OSInventoryEnabled() {
>>>>>>> c0cacd46
			go r.client.ReportInventory(ctx)
		}
	}()

	for {
		clog.Debugf(ctx, "Running PatchStep %q.", r.PatchStep)
		switch r.PatchStep {
		default:
			return r.reportFailed(ctx, fmt.Sprintf("unknown step: %q", r.PatchStep))
		case prePatch:
			r.StartedAt = time.Now()
			if err := r.setStep(patching); err != nil {
				return r.reportFailed(ctx, fmt.Sprintf("Error saving agent step: %v", err))
			}

			if err := r.reportContinuingState(ctx, agentendpointpb.ApplyPatchesTaskProgress_STARTED); err != nil {
				return r.handleErrorState(ctx, err.Error(), err)
			}
			if err := r.prePatchReboot(ctx); err != nil {
				return r.handleErrorState(ctx, fmt.Sprintf("Error running prePatchReboot: %v", err), err)
			}
		case patching:
			if err := r.reportContinuingState(ctx, agentendpointpb.ApplyPatchesTaskProgress_APPLYING_PATCHES); err != nil {
				return r.handleErrorState(ctx, err.Error(), err)
			}
			if err := r.runUpdates(ctx); err != nil {
				return r.handleErrorState(ctx, fmt.Sprintf("Failed to apply patches: %v", err), err)
			}
			if err := r.postPatchReboot(ctx); err != nil {
				return r.handleErrorState(ctx, fmt.Sprintf("Error running postPatchReboot: %v", err), err)
			}
			// We have not rebooted so patching is complete.
			if err := r.setStep(postPatch); err != nil {
				return r.reportFailed(ctx, fmt.Sprintf("Error saving agent step: %v", err))
			}
		case postPatch:
			isRebootRequired, err := systemRebootRequired(ctx)
			if err != nil {
				return r.reportFailed(ctx, fmt.Sprintf("Error checking if system reboot is required: %v", err))
			}

			finalState := agentendpointpb.ApplyPatchesTaskOutput_SUCCEEDED
			if isRebootRequired {
				finalState = agentendpointpb.ApplyPatchesTaskOutput_SUCCEEDED_REBOOT_REQUIRED
			}

			if err := r.reportCompletedState(ctx, "", &agentendpointpb.ReportTaskCompleteRequest_ApplyPatchesTaskOutput{
				ApplyPatchesTaskOutput: &agentendpointpb.ApplyPatchesTaskOutput{State: finalState},
			}); err != nil {
				return fmt.Errorf("failed to report state %s: %v", finalState, err)
			}
			clog.Infof(ctx, "Successfully completed patch task")
			return nil
		}
	}
}

// RunApplyPatches runs a apply patches task.
func (c *Client) RunApplyPatches(ctx context.Context, task *agentendpointpb.Task) error {
	ctx = clog.WithLabels(ctx, task.GetServiceLabels())
	r := &patchTask{
		TaskID: task.GetTaskId(),
		client: c,
		Task:   &applyPatchesTask{task.GetApplyPatchesTask()},
	}
	r.setStep(prePatch)

	return r.run(ctx)
}<|MERGE_RESOLUTION|>--- conflicted
+++ resolved
@@ -19,11 +19,7 @@
 	"fmt"
 	"time"
 
-<<<<<<< HEAD
-	config "github.com/GoogleCloudPlatform/osconfig/agentconfig"
-=======
 	"github.com/GoogleCloudPlatform/osconfig/agentconfig"
->>>>>>> c0cacd46
 	"github.com/GoogleCloudPlatform/osconfig/clog"
 	"github.com/GoogleCloudPlatform/osconfig/ospatch"
 	"google.golang.org/protobuf/encoding/protojson"
@@ -227,11 +223,7 @@
 			return
 		}
 		r.complete(ctx)
-<<<<<<< HEAD
 		if config.OSInventoryEnabled() {
-=======
-		if agentconfig.OSInventoryEnabled() {
->>>>>>> c0cacd46
 			go r.client.ReportInventory(ctx)
 		}
 	}()
