--- conflicted
+++ resolved
@@ -13,10 +13,7 @@
 	agentendpointpb "github.com/GoogleCloudPlatform/osconfig/internal/google.golang.org/genproto/googleapis/cloud/osconfig/agentendpoint/v1alpha1"
 	"github.com/GoogleCloudPlatform/osconfig/inventory"
 	"github.com/GoogleCloudPlatform/osconfig/packages"
-<<<<<<< HEAD
-=======
 	"github.com/GoogleCloudPlatform/osconfig/retryutil"
->>>>>>> 65e09abe
 	"github.com/GoogleCloudPlatform/osconfig/util"
 	"google.golang.org/protobuf/types/known/timestamppb"
 )
@@ -63,21 +60,6 @@
 	inventory := formatInventory(ctx, state)
 
 	reportFull := false
-<<<<<<< HEAD
-	retries := 0
-	for {
-		resp, err := c.reportInventory(ctx, inventory, reportFull)
-		if err != nil {
-			clog.Errorf(ctx, "Error reporting inventory: %v", err)
-		} else {
-			clog.Debugf(ctx, "ReportInventory response: \n%s", util.PrettyFmt(resp))
-			if !resp.GetReportFullInventory() {
-				break
-			} else {
-				reportFull = true
-			}
-		}
-=======
 	var res *agentendpointpb.ReportInventoryResponse
 	var err error
 	f := func() error {
@@ -96,7 +78,6 @@
 
 	if res.GetReportFullInventory() {
 		reportFull = true
->>>>>>> 65e09abe
 
 		if err = retryutil.RetryAPICall(ctx, apiRetrySec*time.Second, "ReportInventory", f); err != nil {
 			clog.Errorf(ctx, "Error reporting full inventory: %v", err)
