# This file enables automatic assignment of PR reviewers.
# See the OWNERS docs at https://go.k8s.io/owners

approvers:
  - burov
  - dowgird
  - Gulio
  - michaljankowiak
  - paulinakania
<<<<<<< HEAD
  - ekremenetskii
  - MahmoudNada0
=======
  - savijatv
>>>>>>> bded09c4
<|MERGE_RESOLUTION|>--- conflicted
+++ resolved
@@ -7,9 +7,6 @@
   - Gulio
   - michaljankowiak
   - paulinakania
-<<<<<<< HEAD
   - ekremenetskii
   - MahmoudNada0
-=======
-  - savijatv
->>>>>>> bded09c4
+  - savijatv