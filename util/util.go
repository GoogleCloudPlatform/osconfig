--- conflicted
+++ resolved
@@ -16,10 +16,7 @@
 package util
 
 import (
-<<<<<<< HEAD
-=======
 	"bytes"
->>>>>>> 49a10cb5
 	"context"
 	"os"
 	"os/exec"
@@ -81,11 +78,6 @@
 // CommandRunner will execute the commands and return the results of that
 // execution.
 type CommandRunner interface {
-<<<<<<< HEAD
-
-	// Run takes precreated exec.Cmd and returns the results of execution.
-	Run(ctx context.Context, command *exec.Cmd) ([]byte, error)
-=======
 	Run(ctx context.Context, command *exec.Cmd) ([]byte, []byte, error)
 }
 
@@ -101,5 +93,4 @@
 	err := cmd.Run()
 	clog.Debugf(ctx, "%s %q output:\n%s", cmd.Path, cmd.Args[1:], strings.ReplaceAll(stdout.String(), "\n", "\n "))
 	return stdout.Bytes(), stderr.Bytes(), err
->>>>>>> 49a10cb5
 }