--- conflicted
+++ resolved
@@ -18,15 +18,11 @@
 import (
 	"bytes"
 	"context"
-<<<<<<< HEAD
-	"fmt"
-	"math/rand"
-=======
 	"crypto/sha256"
 	"encoding/hex"
 	"fmt"
 	"io"
->>>>>>> f40e7954
+	"math/rand"
 	"os"
 	"os/exec"
 	"path/filepath"
