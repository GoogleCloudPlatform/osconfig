--- conflicted
+++ resolved
@@ -24,15 +24,9 @@
 	"os"
 	"time"
 
-<<<<<<< HEAD
 	"github.com/GoogleCloudPlatform/osconfig/agentconfig"
 	"github.com/GoogleCloudPlatform/osconfig/agentendpoint"
 	"github.com/GoogleCloudPlatform/osconfig/clog"
-=======
-	"github.com/GoogleCloudPlatform/osconfig/agentendpoint"
-	"github.com/GoogleCloudPlatform/osconfig/clog"
-	"github.com/GoogleCloudPlatform/osconfig/config"
->>>>>>> 49a10cb5
 	"github.com/GoogleCloudPlatform/osconfig/packages"
 	"github.com/GoogleCloudPlatform/osconfig/policies/recipes"
 	"github.com/GoogleCloudPlatform/osconfig/retryutil"
@@ -172,17 +166,7 @@
 	}
 
 	if packages.GooGetExists {
-<<<<<<< HEAD
-		if _, err := os.Stat(agentconfig.GooGetRepoFilePath()); os.IsNotExist(err) {
-			clog.Debugf(ctx, "Repo file does not exist, will create one...")
-			if err := os.MkdirAll(filepath.Dir(agentconfig.GooGetRepoFilePath()), 07550); err != nil {
-				clog.Errorf(ctx, "Error creating repo file: %v", err)
-			}
-		}
 		if err := googetRepositories(ctx, gooRepos, agentconfig.GooGetRepoFilePath()); err != nil {
-=======
-		if err := googetRepositories(ctx, gooRepos, config.GooGetRepoFilePath()); err != nil {
->>>>>>> 49a10cb5
 			clog.Errorf(ctx, "Error writing googet repo file: %v", err)
 		}
 		if err := retryutil.RetryFunc(ctx, 1*time.Minute, "Applying googet changes", func() error {
@@ -193,17 +177,7 @@
 	}
 
 	if packages.AptExists {
-<<<<<<< HEAD
-		if _, err := os.Stat(agentconfig.AptRepoFilePath()); os.IsNotExist(err) {
-			clog.Debugf(ctx, "Repo file does not exist, will create one...")
-			if err := os.MkdirAll(filepath.Dir(agentconfig.AptRepoFilePath()), 07550); err != nil {
-				clog.Errorf(ctx, "Error creating repo file: %v", err)
-			}
-		}
 		if err := aptRepositories(ctx, aptRepos, agentconfig.AptRepoFilePath()); err != nil {
-=======
-		if err := aptRepositories(ctx, aptRepos, config.AptRepoFilePath()); err != nil {
->>>>>>> 49a10cb5
 			clog.Errorf(ctx, "Error writing apt repo file: %v", err)
 		}
 		if err := retryutil.RetryFunc(ctx, 1*time.Minute, "Applying apt changes", func() error {
@@ -214,17 +188,7 @@
 	}
 
 	if packages.YumExists {
-<<<<<<< HEAD
-		if _, err := os.Stat(agentconfig.YumRepoFilePath()); os.IsNotExist(err) {
-			clog.Debugf(ctx, "Repo file does not exist, will create one...")
-			if err := os.MkdirAll(filepath.Dir(agentconfig.YumRepoFilePath()), 07550); err != nil {
-				clog.Errorf(ctx, "Error creating repo file: %v", err)
-			}
-		}
 		if err := yumRepositories(ctx, yumRepos, agentconfig.YumRepoFilePath()); err != nil {
-=======
-		if err := yumRepositories(ctx, yumRepos, config.YumRepoFilePath()); err != nil {
->>>>>>> 49a10cb5
 			clog.Errorf(ctx, "Error writing yum repo file: %v", err)
 		}
 		if err := retryutil.RetryFunc(ctx, 1*time.Minute, "Applying yum changes", func() error {
@@ -235,17 +199,7 @@
 	}
 
 	if packages.ZypperExists {
-<<<<<<< HEAD
-		if _, err := os.Stat(agentconfig.ZypperRepoFilePath()); os.IsNotExist(err) {
-			clog.Debugf(ctx, "Repo file does not exist, will create one...")
-			if err := os.MkdirAll(filepath.Dir(agentconfig.ZypperRepoFilePath()), 07550); err != nil {
-				clog.Errorf(ctx, "Error creating repo file: %v", err)
-			}
-		}
 		if err := zypperRepositories(ctx, zypperRepos, agentconfig.ZypperRepoFilePath()); err != nil {
-=======
-		if err := zypperRepositories(ctx, zypperRepos, config.ZypperRepoFilePath()); err != nil {
->>>>>>> 49a10cb5
 			clog.Errorf(ctx, "Error writing zypper repo file: %v", err)
 		}
 		if err := retryutil.RetryFunc(ctx, 1*time.Minute, "Applying zypper changes.", func() error {
