//  Copyright 2019 Google Inc. All Rights Reserved.
//
//  Licensed under the Apache License, Version 2.0 (the "License");
//  you may not use this file except in compliance with the License.
//  You may obtain a copy of the License at
//
//      http://www.apache.org/licenses/LICENSE-2.0
//
//  Unless required by applicable law or agreed to in writing, software
//  distributed under the License is distributed on an "AS IS" BASIS,
//  WITHOUT WARRANTIES OR CONDITIONS OF ANY KIND, either express or implied.
//  See the License for the specific language governing permissions and
//  limitations under the License.

package recipes

import (
	"context"
	"fmt"
	"io"
	"net/http"
	"net/url"
	"path"
	"path/filepath"

	"cloud.google.com/go/storage"
	"github.com/GoogleCloudPlatform/osconfig/clog"
	"github.com/GoogleCloudPlatform/osconfig/external"
	"github.com/GoogleCloudPlatform/osconfig/util"

	agentendpointpb "google.golang.org/genproto/googleapis/cloud/osconfig/agentendpoint/v1beta"
)

// fetchArtifacts takes in a slice of artifacts and downloads them into the specified directory,
// Returns a map of artifact names to their new locations on the local disk.
func fetchArtifacts(ctx context.Context, artifacts []*agentendpointpb.SoftwareRecipe_Artifact, directory string) (map[string]string, error) {
	localNames := make(map[string]string)

	for _, a := range artifacts {
		clog.Debugf(ctx, "Downloading artifact: %q", a)
		path, err := fetchArtifact(ctx, a, directory)
		if err != nil {
			return nil, err
		}
		localNames[a.Id] = path
	}

	return localNames, nil
}

func fetchArtifact(ctx context.Context, artifact *agentendpointpb.SoftwareRecipe_Artifact, directory string) (string, error) {
	var checksum, extension string
	var reader io.ReadCloser
	switch {
	case artifact.GetGcs() != nil:
		gcs := artifact.GetGcs()
		extension = path.Ext(gcs.Object)

		cl, err := storage.NewClient(ctx)
		if err != nil {
			return "", fmt.Errorf("error creating gcs client: %v", err)
		}
		reader, err = external.FetchGCSObject(ctx, cl, gcs.Bucket, gcs.Object, gcs.Generation)
		if err != nil {
			return "", fmt.Errorf("error fetching artifact %q from GCS: %v", artifact.Id, err)
		}
		defer reader.Close()
	case artifact.GetRemote() != nil:
		remote := artifact.GetRemote()
		uri, err := url.Parse(remote.Uri)
		if err != nil {
			return "", fmt.Errorf("Could not parse url %q for artifact %q", remote.Uri, artifact.Id)
		}
		extension = path.Ext(uri.Path)
		checksum = remote.Checksum
		cl := &http.Client{}
		reader, err = getHTTPArtifact(cl, *uri)
		if err != nil {
			return "", fmt.Errorf("error fetching artifact %q: %v", artifact.Id, err)
		}
		defer reader.Close()
	default:
		return "", fmt.Errorf("unknown artifact type for artifact %v", artifact.Id)
	}

	localPath := getStoragePath(directory, artifact.Id, extension)
<<<<<<< HEAD
	if err := external.DownloadStream(reader, checksum, localPath, 0644); err != nil {
=======
	if _, err := util.WriteFile(reader, checksum, localPath, 0600); err != nil {
>>>>>>> f40e7954
		return "", fmt.Errorf("Error downloading stream: %v", err)
	}

	return localPath, nil
}

func getHTTPArtifact(client *http.Client, uri url.URL) (io.ReadCloser, error) {
	if !isSupportedURL(uri) {
		return nil, fmt.Errorf("error, unsupported protocol scheme %s", uri.Scheme)
	}
	reader, err := external.FetchRemoteObjectHTTP(client, uri.String())
	if err != nil {
		return nil, err
	}
	return reader, nil
}

func isSupportedURL(uri url.URL) bool {
	return (uri.Scheme == "http") || (uri.Scheme == "https")
}

func getStoragePath(directory, fname, extension string) string {
	localpath := filepath.Join(directory, fname)
	if extension != "" {
		localpath = localpath + extension
	}
	return localpath
}<|MERGE_RESOLUTION|>--- conflicted
+++ resolved
@@ -84,11 +84,7 @@
 	}
 
 	localPath := getStoragePath(directory, artifact.Id, extension)
-<<<<<<< HEAD
-	if err := external.DownloadStream(reader, checksum, localPath, 0644); err != nil {
-=======
 	if _, err := util.WriteFile(reader, checksum, localPath, 0600); err != nil {
->>>>>>> f40e7954
 		return "", fmt.Errorf("Error downloading stream: %v", err)
 	}
 
