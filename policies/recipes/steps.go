//  Copyright 2019 Google Inc. All Rights Reserved.
//
//  Licensed under the Apache License, Version 2.0 (the "License");
//  you may not use this file except in compliance with the License.
//  You may obtain a copy of the License at
//
//      http://www.apache.org/licenses/LICENSE-2.0
//
//  Unless required by applicable law or agreed to in writing, software
//  distributed under the License is distributed on an "AS IS" BASIS,
//  WITHOUT WARRANTIES OR CONDITIONS OF ANY KIND, either express or implied.
//  See the License for the specific language governing permissions and
//  limitations under the License.

package recipes

import (
	"archive/tar"
	"archive/zip"
	"compress/bzip2"
	"compress/gzip"
	"fmt"
	"io"
	"io/ioutil"
	"os"
	"os/exec"
	"path/filepath"
	"runtime"
	"strconv"
<<<<<<< HEAD
	"strings"
	"time"
=======
>>>>>>> 08d524c1

	"github.com/GoogleCloudPlatform/osconfig/common"

	osconfigpb "github.com/GoogleCloudPlatform/osconfig/_internal/gapi-cloud-osconfig-go/google.golang.org/genproto/googleapis/cloud/osconfig/v1alpha2"

	"github.com/ulikunitz/xz"
	"github.com/ulikunitz/xz/lzma"
)

// StepFileCopy builds the command for a FileCopy step
func StepFileCopy(step *osconfigpb.SoftwareRecipe_Step_FileCopy, artifacts map[string]string) error {
	dest, err := common.NormPath(step.FileCopy.Destination)
	if err != nil {
		return err
	}

	permissions, err := parsePermissions(step.FileCopy.Permissions)
	if err != nil {
		return err
	}

	if _, err := os.Stat(dest); err != nil {
		if !os.IsNotExist(err) {
			return err
		}
	} else {
		// file exists
		if !step.FileCopy.Overwrite {
			return fmt.Errorf("file already exists at path %q and Overwrite = false", step.FileCopy.Destination)
		}
		os.Chmod(dest, permissions)
	}

	src, ok := artifacts[step.FileCopy.ArtifactId]
	if !ok {
		return fmt.Errorf("could not find location for artifact %q", step.FileCopy.ArtifactId)
	}

	reader, err := os.Open(src)
	if err != nil {
		return err
	}
	defer reader.Close()
	writer, err := os.OpenFile(dest, os.O_TRUNC|os.O_WRONLY|os.O_CREATE, permissions)
	if err != nil {
		return err
	}
	defer writer.Close()

	_, err = io.Copy(writer, reader)
	if err != nil {
		return err
	}

	return nil
}

func parsePermissions(s string) (os.FileMode, error) {
	if s == "" {
		return 755, nil
	}

	i, err := strconv.ParseUint(s, 8, 32)
	if err != nil {
		return 0, err
	}
	return os.FileMode(i), nil
}

// StepArchiveExtraction builds the command for a ArchiveExtraction step
func StepArchiveExtraction(step *osconfigpb.SoftwareRecipe_Step_ArchiveExtraction, artifacts map[string]string) error {
	filename, ok := artifacts[step.ArchiveExtraction.GetArtifactId()]
	if !ok {
		return fmt.Errorf("%q not found in artifact map", step.ArchiveExtraction.GetArtifactId())
	}
	switch step.ArchiveExtraction.GetType() {
	case osconfigpb.SoftwareRecipe_Step_ExtractArchive_ZIP:
		return extractZip(filename, step.ArchiveExtraction.Destination)
	case osconfigpb.SoftwareRecipe_Step_ExtractArchive_TAR_GZIP:
		fallthrough
	case osconfigpb.SoftwareRecipe_Step_ExtractArchive_TAR_BZIP:
		fallthrough
	case osconfigpb.SoftwareRecipe_Step_ExtractArchive_TAR_LZMA:
		fallthrough
	case osconfigpb.SoftwareRecipe_Step_ExtractArchive_TAR_XZ:
		fallthrough
	case osconfigpb.SoftwareRecipe_Step_ExtractArchive_TAR:
		return extractTar(filename, step.ArchiveExtraction.Destination, step.ArchiveExtraction.GetType())
	default:
		return fmt.Errorf("Unrecognized archive type %q", step.ArchiveExtraction.GetType())
	}
}

func zipIsDir(name string) bool {
	return strings.HasSuffix(name, string(os.PathSeparator))
}

func normalizeSlashes(s string) string {
	if os.PathSeparator != '/' {
		return strings.Replace(s, "/", string(os.PathSeparator), -1)
	}
	return s
}

func extractZip(zipPath string, dst string) error {
	zr, err := zip.OpenReader(zipPath)
	if err != nil {
		return err
	}
	defer zr.Close()

	// Check for conflicts
	for _, f := range zr.File {
		filen, err := common.NormPath(filepath.Join(dst, normalizeSlashes(f.Name)))
		if err != nil {
			return err
		}
		fmt.Printf("checking if file %s exists\n", filen)
		stat, err := os.Stat(filen)
		if os.IsNotExist(err) {
			continue
		}
		if err != nil {
			return err
		}
		if zipIsDir(f.Name) && stat.IsDir() {
			// it's ok if directories already exist
			continue
		}
		return fmt.Errorf("file exists: %s", filen)
	}

	// Create files.
	for _, f := range zr.File {
		filen, err := common.NormPath(filepath.Join(dst, normalizeSlashes(f.Name)))
		if err != nil {
			return err
		}
		if zipIsDir(f.Name) {
			mode := f.Mode()
			if mode == 0 {
				mode = 0755
			}
			if err = os.MkdirAll(filen, mode); err != nil {
				return err
			}
			continue
		}
		filedir := filepath.Dir(filen)
		if err = os.MkdirAll(filedir, 0755); err != nil {
			return err
		}
		fmt.Printf("os.Create %s\n", filen)
		reader, err := f.Open()
		if err != nil {
			return err
		}

		mode := f.Mode()
		if mode == 0 {
			mode = 0755
		}

		dst, err := os.OpenFile(filen, os.O_RDWR|os.O_CREATE, mode)
		if err != nil {
			return err
		}
		_, err = io.Copy(dst, reader)
		dst.Close()
		reader.Close()
		if err != nil {
			return err
		}
		err = os.Chtimes(filen, time.Now(), f.ModTime())
		if err != nil {
			return err
		}
	}
	return nil
}

func decompress(reader io.Reader, archiveType osconfigpb.SoftwareRecipe_Step_ExtractArchive_ArchiveType) (io.ReadCloser, error) {
	switch archiveType {
	case osconfigpb.SoftwareRecipe_Step_ExtractArchive_TAR_GZIP:
		return gzip.NewReader(reader)
	case osconfigpb.SoftwareRecipe_Step_ExtractArchive_TAR_BZIP:
		return ioutil.NopCloser(bzip2.NewReader(reader)), nil
	case osconfigpb.SoftwareRecipe_Step_ExtractArchive_TAR_LZMA:
		decompressed, err := lzma.NewReader2(reader)
		return ioutil.NopCloser(decompressed), err
	case osconfigpb.SoftwareRecipe_Step_ExtractArchive_TAR_XZ:
		decompressed, err := xz.NewReader(reader)
		return ioutil.NopCloser(decompressed), err
	case osconfigpb.SoftwareRecipe_Step_ExtractArchive_TAR:
		return ioutil.NopCloser(reader), nil
	default:
		return nil, fmt.Errorf("Unrecognized archive type %q when trying to decompress tar", archiveType)
	}
}

func checkForConflicts(tr *tar.Reader, dst string) error {
	for {
		header, err := tr.Next()
		if err == io.EOF {
			break
		}
		if err != nil {
			return err
		}
		filen, err := common.NormPath(filepath.Join(dst, header.Name))
		if err != nil {
			return err
		}
		fmt.Printf("checking if file %s exists\n", filen)
		stat, err := os.Stat(filen)
		if os.IsNotExist(err) {
			continue
		}
		if err != nil {
			return err
		}
		if header.Typeflag == tar.TypeDir && stat.IsDir() {
			// it's ok if directories already exist
			continue
		}
		return fmt.Errorf("file exists: %s", filen)
	}
	return nil
}

func createFiles(tr *tar.Reader, dst string) error {
	for {
		var err error
		header, err := tr.Next()
		if err == io.EOF {
			break
		}
		if err != nil {
			return err
		}
		filen, err := common.NormPath(filepath.Join(dst, header.Name))
		if err != nil {
			return err
		}
		filedir := filepath.Dir(filen)
		err = os.MkdirAll(filedir, 0755)
		if err != nil {
			return err
		}
		switch header.Typeflag {
		case tar.TypeDir:
			if err = os.MkdirAll(filen, os.FileMode(header.Mode)); err != nil {
				return err
			}
			if err = os.Chown(filen, header.Uid, header.Gid); err != nil {
				return err
			}
		case tar.TypeReg, tar.TypeRegA:
			fmt.Printf("os.Create %s (owner %s/%d group %s/%d)\n", filen, header.Uname, header.Uid, header.Gname, header.Gid)
			dst, err := os.OpenFile(filen, os.O_RDWR|os.O_CREATE, os.FileMode(header.Mode))
			if err != nil {
				return err
			}
			_, err = io.Copy(dst, tr)
			dst.Close()
			if err != nil {
				return err
			}
		case tar.TypeLink:
			if err = os.Link(header.Linkname, filen); err != nil {
				return err
			}
			continue
		case tar.TypeSymlink:
			if err = os.Symlink(header.Linkname, filen); err != nil {
				return err
			}
			continue
		case tar.TypeChar:
			if err = mkCharDevice(filen, uint32(header.Devmajor), uint32(header.Devminor)); err != nil {
				return err
			}
			if runtime.GOOS != "windows" {
				if err = os.Chmod(filen, os.FileMode(header.Mode)); err != nil {
					return err
				}
			}
		case tar.TypeBlock:
			if err = mkBlockDevice(filen, uint32(header.Devmajor), uint32(header.Devminor)); err != nil {
				return err
			}
			if runtime.GOOS != "windows" {
				if err = os.Chmod(filen, os.FileMode(header.Mode)); err != nil {
					return err
				}
			}
		case tar.TypeFifo:
			if err = mkFifo(filen, uint32(header.Mode)); err != nil {
				return err
			}
		default:
			fmt.Printf("unknown type for %s\n", filen)
			continue
		}
		if err = os.Chown(filen, header.Uid, header.Gid); err != nil {
			return err
		}
		if err = os.Chtimes(filen, header.AccessTime, header.ModTime); err != nil {
			return err
		}
	}
	return nil
}

func extractTar(tarName string, dst string, archiveType osconfigpb.SoftwareRecipe_Step_ExtractArchive_ArchiveType) error {
	file, err := os.Open(tarName)
	if err != nil {
		return err
	}
	decompressed, err := decompress(file, archiveType)
	if err != nil {
		return err
	}
	tr := tar.NewReader(decompressed)

	err = checkForConflicts(tr, dst)
	decompressed.Close()
	if err != nil {
		return err
	}

	file.Seek(0, 0)
	decompressed, err = decompress(file, archiveType)
	if err != nil {
		return err
	}
	tr = tar.NewReader(decompressed)

	err = createFiles(tr, dst)
	decompressed.Close()
	return err
}

// StepMsiInstallation builds the command for a MsiInstallation step
func StepMsiInstallation(step *osconfigpb.SoftwareRecipe_Step_MsiInstallation, artifacts map[string]string) error {
	fmt.Println("StepMsiInstallation")
	return nil
}

// StepDpkgInstallation builds the command for a DpkgInstallation step
func StepDpkgInstallation(step *osconfigpb.SoftwareRecipe_Step_DpkgInstallation, artifacts map[string]string) error {
	fmt.Println("StepDpkgInstallation")
	return nil
}

// StepRpmInstallation builds the command for a FileCopy step
func StepRpmInstallation(step *osconfigpb.SoftwareRecipe_Step_RpmInstallation, artifacts map[string]string) error {
	fmt.Println("StepRpmInstallation")
	return nil
}

// StepFileExec builds the command for a FileExec step
func StepFileExec(step *osconfigpb.SoftwareRecipe_Step_FileExec, artifacts map[string]string, runEnvs []string, stepDir string) error {
	var path string
	switch v := step.FileExec.LocationType.(type) {
	case *osconfigpb.SoftwareRecipe_Step_ExecFile_LocalPath:
		path = v.LocalPath
	case *osconfigpb.SoftwareRecipe_Step_ExecFile_ArtifactId:
		var ok bool
		path, ok = artifacts[v.ArtifactId]
		if !ok {
			return fmt.Errorf("%q not found in artifact map", v.ArtifactId)
		}
	default:
		return fmt.Errorf("can't determine location type")
	}

	return executeCommand(path, step.FileExec.Args, stepDir, runEnvs, []int32{0})
}

// StepScriptRun runs a ScriptRun step.
func StepScriptRun(step *osconfigpb.SoftwareRecipe_Step_ScriptRun, artifacts map[string]string, runEnvs []string, stepDir string) error {
	cmd := filepath.Join(stepDir, "recipe_script_source")
	if err := writeScript(cmd, step.ScriptRun.Script); err != nil {
		return err
	}

	var args []string
	switch step.ScriptRun.Interpreter {
	case osconfigpb.SoftwareRecipe_Step_RunScript_INTERPRETER_UNSPECIFIED:
		if runtime.GOOS == "windows" {
			args = []string{"/c", cmd}
			cmd = "C:\\Windows\\System32\\cmd.exe"
		}
	case osconfigpb.SoftwareRecipe_Step_RunScript_SHELL:
		if runtime.GOOS == "windows" {
			args = []string{"/c", cmd}
			cmd = "C:\\Windows\\System32\\cmd.exe"
		}
		args = []string{"-c", cmd}
		cmd = "/bin/sh"
	case osconfigpb.SoftwareRecipe_Step_RunScript_POWERSHELL:
		if runtime.GOOS != "windows" {
			return fmt.Errorf("interpreter %q can only used on Windows systems", step.ScriptRun.Interpreter)
		}
		args = []string{"-File", cmd}
		cmd = "C:\\Windows\\System32\\WindowsPowerShell\\v1.0\\PowerShell.exe"
	default:
		return fmt.Errorf("unsupported interpreter %q", step.ScriptRun.Interpreter)
	}
	return executeCommand(cmd, args, stepDir, runEnvs, step.ScriptRun.AllowedExitCodes)
}

func writeScript(path, contents string) error {
	f, err := os.Create(path)
	if err != nil {
		return err
	}
	f.WriteString(contents)
	err = f.Close()
	if err != nil {
		return err
	}
	err = os.Chmod(path, 0755)
	if err != nil {
		return err
	}
	return nil
}

func executeCommand(cmd string, args []string, workDir string, runEnvs []string, allowedExitCodes []int32) error {
	cmdObj := exec.Command(cmd, args...)
	cmdObj.Dir = workDir
	cmdObj.Env = append(cmdObj.Env, runEnvs...)

	// TODO: log output from command.
	_, err := cmdObj.Output()
	if err == nil {
		return nil
	}
	if v, ok := err.(*exec.ExitError); ok && len(allowedExitCodes) != 0 {
		result := int32(v.ExitCode())
		for _, code := range allowedExitCodes {
			if result == code {
				return nil
			}
		}
	}
	return err
}<|MERGE_RESOLUTION|>--- conflicted
+++ resolved
@@ -27,11 +27,8 @@
 	"path/filepath"
 	"runtime"
 	"strconv"
-<<<<<<< HEAD
 	"strings"
 	"time"
-=======
->>>>>>> 08d524c1
 
 	"github.com/GoogleCloudPlatform/osconfig/common"
 
