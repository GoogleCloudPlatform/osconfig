--- conflicted
+++ resolved
@@ -30,26 +30,16 @@
 	dbFileName   = "osconfig_recipedb"
 )
 
-<<<<<<< HEAD
 // recipeDB represents local state of installed recipes.
 type recipeDB struct {
-	recipes map[string]Recipe
-=======
-// RecipeDB represents local state of installed Recipes.
-type RecipeDB struct {
-	Recipes map[string]Recipe `json:"recipes,omitempty"`
->>>>>>> f7bfa753
+	recipes map[string]recipe
 }
 
 func newRecipeDB() (*recipeDB, error) {
 	f, err := os.Open(filepath.Join(getDbDir(), dbFileName))
 	if err != nil {
 		if os.IsNotExist(err) {
-<<<<<<< HEAD
-			return &recipeDB{recipes: make(map[string]Recipe)}, nil
-=======
-			return &RecipeDB{Recipes: make(map[string]Recipe)}, nil
->>>>>>> f7bfa753
+			return &recipeDB{recipes: make(map[string]recipe)}, nil
 		}
 		return nil, err
 	}
@@ -58,26 +48,16 @@
 	if err != nil {
 		return nil, err
 	}
-<<<<<<< HEAD
 	db := &recipeDB{}
-=======
-	db := &RecipeDB{Recipes: make(map[string]Recipe)}
->>>>>>> f7bfa753
 	if err := json.Unmarshal(bytes, &db); err != nil {
 		return nil, fmt.Errorf("Json Unmarshalling error: %s", err.Error())
 	}
 	return db, nil
 }
 
-<<<<<<< HEAD
 // getRecipe returns the Recipe object for the given recipe name.
-func (db *recipeDB) getRecipe(name string) (Recipe, bool) {
+func (db *recipeDB) getRecipe(name string) (recipe, bool) {
 	r, ok := db.recipes[name]
-=======
-// GetRecipe returns the Recipe object for the given recipe Name.
-func (db *RecipeDB) GetRecipe(name string) (Recipe, bool) {
-	r, ok := db.Recipes[name]
->>>>>>> f7bfa753
 	return r, ok
 }
 
@@ -87,12 +67,7 @@
 	if err != nil {
 		return err
 	}
-<<<<<<< HEAD
-	db.recipes[name] = Recipe{name: name, version: versionNum, installTime: time.Now().Unix(), success: success}
-=======
-	rcp := Recipe{Name: name, Version: versionNum, InstallTime: time.Now().Unix()}
-	db.Recipes[name] = rcp
->>>>>>> f7bfa753
+	db.recipes[name] = recipe{name: name, version: versionNum, installTime: time.Now().Unix(), success: success}
 	dbBytes, err := json.Marshal(db)
 	if err != nil {
 		return err
@@ -120,82 +95,4 @@
 		return dbDirWindows
 	}
 	return dbDirUnix
-<<<<<<< HEAD
-}
-
-type rver []int
-
-func (v rver) String() string {
-	res := fmt.Sprintf("%d", v[0])
-	for _, val := range v[1:] {
-		res = fmt.Sprintf("%s.%d", res, val)
-	}
-	return res
-}
-
-// A Recipe represents one recipe installed on the system.
-type Recipe struct {
-	name        string
-	version     rver
-	installTime int64
-	success     bool
-}
-
-// setVersion sets the version on a Recipe.
-func (r *Recipe) setVersion(version string) error {
-	var err error
-	r.version, err = convertVersion(version)
-	return err
-}
-
-// compare returns true if the provided version is greater than the recipe's
-// version, false otherwise.
-func (r *Recipe) compare(version string) bool {
-	if version == "" {
-		return false
-	}
-	cVersion, err := convertVersion(version)
-	if err != nil {
-		return false
-	}
-	if len(r.version) > len(cVersion) {
-		topad := len(r.version) - len(cVersion)
-		for i := 0; i < topad; i++ {
-			cVersion = append(cVersion, 0)
-		}
-	} else {
-		topad := len(cVersion) - len(r.version)
-		for i := 0; i < topad; i++ {
-			r.version = append(r.version, 0)
-		}
-	}
-	for i := 0; i < len(r.version); i++ {
-		if r.version[i] != cVersion[i] {
-			return cVersion[i] > r.version[i]
-		}
-	}
-	return false
-}
-
-func convertVersion(version string) ([]int, error) {
-	// ${ROOT}/recipe[_ver]/runId/recipe.yaml  // recipe at time of application
-	// ${ROOT}/recipe[_ver]/runId/artifacts/*
-	// ${ROOT}/recipe[_ver]/runId/stepN_type/
-	if version == "" {
-		return []int{0}, nil
-	}
-	var ret []int
-	for idx, element := range strings.Split(version, ".") {
-		if idx > 3 {
-			return nil, fmt.Errorf("invalid version string")
-		}
-		val, err := strconv.ParseUint(element, 10, 0)
-		if err != nil {
-			return nil, fmt.Errorf("invalid version string")
-		}
-		ret = append(ret, int(val))
-	}
-	return ret, nil
-=======
->>>>>>> f7bfa753
 }