--- conflicted
+++ resolved
@@ -47,17 +47,6 @@
 }
 
 func googetChanges(ctx context.Context, gooInstalled, gooRemoved, gooUpdated []*agentendpointpb.Package) error {
-<<<<<<< HEAD
-	var errs []string
-
-	installed, err := packages.InstalledGooGetPackages(ctx)
-	if err != nil {
-		return err
-	}
-	updates, err := packages.GooGetUpdates(ctx)
-	if err != nil {
-		return err
-=======
 	var err error
 	var errs []string
 
@@ -75,7 +64,6 @@
 		if err != nil {
 			return err
 		}
->>>>>>> 49a10cb5
 	}
 
 	changes := getNecessaryChanges(installed, updates, gooInstalled, gooRemoved, gooUpdated)
