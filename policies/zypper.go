--- conflicted
+++ resolved
@@ -68,17 +68,6 @@
 }
 
 func zypperChanges(ctx context.Context, zypperInstalled, zypperRemoved, zypperUpdated []*agentendpointpb.Package) error {
-<<<<<<< HEAD
-	var errs []string
-
-	installed, err := packages.InstalledRPMPackages(ctx)
-	if err != nil {
-		return err
-	}
-	updates, err := packages.ZypperUpdates(ctx)
-	if err != nil {
-		return err
-=======
 	var err error
 	var errs []string
 
@@ -96,7 +85,6 @@
 		if err != nil {
 			return err
 		}
->>>>>>> 49a10cb5
 	}
 
 	changes := getNecessaryChanges(installed, updates, zypperInstalled, zypperRemoved, zypperUpdated)
