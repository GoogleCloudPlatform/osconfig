/*
Copyright 2019 Google Inc. All Rights Reserved.
Licensed under the Apache License, Version 2.0 (the "License");
you may not use this file except in compliance with the License.
You may obtain a copy of the License at
    http://www.apache.org/licenses/LICENSE-2.0
Unless required by applicable law or agreed to in writing, software
distributed under the License is distributed on an "AS IS" BASIS,
WITHOUT WARRANTIES OR CONDITIONS OF ANY KIND, either express or implied.
See the License for the specific language governing permissions and
limitations under the License.
*/

package packages

import (
	"context"
	"fmt"
	"sync"

	"github.com/GoogleCloudPlatform/osconfig/clog"
	ole "github.com/go-ole/go-ole"
	"github.com/go-ole/go-ole/oleutil"
<<<<<<< HEAD
=======
)

const (
	S_OK    = 0
	S_FALSE = 1
>>>>>>> 49a10cb5
)

var wuaSession sync.Mutex

// IUpdateSession is a an IUpdateSession.
type IUpdateSession struct {
	*ole.IDispatch
}

func NewUpdateSession() (*IUpdateSession, error) {
	wuaSession.Lock()
	if err := ole.CoInitializeEx(0, ole.COINIT_MULTITHREADED); err != nil {
		e, ok := err.(*ole.OleError)
		// S_OK and S_FALSE are both are Success codes.
		// https://docs.microsoft.com/en-us/windows/win32/learnwin32/error-handling-in-com
		if !ok || (e.Code() != S_OK && e.Code() != S_FALSE) {
			wuaSession.Unlock()
			return nil, fmt.Errorf(`ole.CoInitializeEx(0, ole.COINIT_MULTITHREADED): %v`, err)
		}
	}

	s := &IUpdateSession{}

	unknown, err := oleutil.CreateObject("Microsoft.Update.Session")
	if err != nil {
		s.Close()
		return nil, fmt.Errorf(`oleutil.CreateObject("Microsoft.Update.Session"): %v`, err)
	}
	disp, err := unknown.QueryInterface(ole.IID_IDispatch)
	if err != nil {
		unknown.Release()
		s.Close()
		return nil, fmt.Errorf(`error creating Dispatch object from Microsoft.Update.Session connection: %v`, err)
	}
	s.IDispatch = disp

	return s, nil
}

func (s *IUpdateSession) Close() {
	if s.IDispatch != nil {
		s.IDispatch.Release()
	}
	ole.CoUninitialize()
	wuaSession.Unlock()
}

// InstallWUAUpdate install a WIndows update.
func (s *IUpdateSession) InstallWUAUpdate(ctx context.Context, updt *IUpdate) error {
	title, err := updt.GetProperty("Title")
	if err != nil {
		return fmt.Errorf(`updt.GetProperty("Title"): %v`, err)
	}

	updts, err := NewUpdateCollection()
	if err != nil {
		return err
	}
	defer updts.Release()

	eula, err := updt.GetProperty("EulaAccepted")
	if err != nil {
		return fmt.Errorf(`updt.GetProperty("EulaAccepted"): %v`, err)
	}
	// https://docs.microsoft.com/en-us/openspecs/windows_protocols/ms-oaut/7b39eb24-9d39-498a-bcd8-75c38e5823d0
	if eula.Val == 0 {
		clog.Debugf(ctx, "%s - Accepting EULA", title.Value())
		if _, err := updt.CallMethod("AcceptEula"); err != nil {
			return fmt.Errorf(`updt.CallMethod("AcceptEula"): %v`, err)
		}
	} else {
		clog.Debugf(ctx, "%s - EulaAccepted: %v", title.Value(), eula.Value())
	}

	if err := updts.Add(updt); err != nil {
		return err
	}

	clog.Debugf(ctx, "Downloading update %s", title.Value())
	if err := s.DownloadWUAUpdateCollection(updts); err != nil {
		return fmt.Errorf("DownloadWUAUpdateCollection error: %v", err)
	}

	clog.Debugf(ctx, "Installing update %s", title.Value())
	if err := s.InstallWUAUpdateCollection(updts); err != nil {
		return fmt.Errorf("InstallWUAUpdateCollection error: %v", err)
	}

	return nil
}

func NewUpdateCollection() (*IUpdateCollection, error) {
	updateCollObj, err := oleutil.CreateObject("Microsoft.Update.UpdateColl")
	if err != nil {
		return nil, fmt.Errorf(`oleutil.CreateObject("Microsoft.Update.UpdateColl"): %v`, err)
	}
	defer updateCollObj.Release()

	updateColl, err := updateCollObj.IDispatch(ole.IID_IDispatch)
	if err != nil {
		return nil, err
	}

	return &IUpdateCollection{IDispatch: updateColl}, nil
}

type IUpdateCollection struct {
	*ole.IDispatch
}

type IUpdate struct {
	*ole.IDispatch
}

func (c *IUpdateCollection) Add(updt *IUpdate) error {
	if _, err := c.CallMethod("Add", updt.IDispatch); err != nil {
		return fmt.Errorf(`IUpdateCollection.CallMethod("Add", updt): %v`, err)
	}
	return nil
}

func (c *IUpdateCollection) RemoveAt(i int) error {
	if _, err := c.CallMethod("RemoveAt", i); err != nil {
		return fmt.Errorf(`IUpdateCollection.CallMethod("RemoveAt", %d): %v`, i, err)
	}
	return nil
}

func (c *IUpdateCollection) Count() (int32, error) {
	return GetCount(c.IDispatch)
}

func (c *IUpdateCollection) Item(i int) (*IUpdate, error) {
	updtRaw, err := c.GetProperty("Item", i)
	if err != nil {
		return nil, fmt.Errorf(`IUpdateCollection.GetProperty("Item", %d): %v`, i, err)
	}
	return &IUpdate{IDispatch: updtRaw.ToIDispatch()}, nil
}

// GetCount returns the Count property.
func GetCount(dis *ole.IDispatch) (int32, error) {
	countRaw, err := dis.GetProperty("Count")
	if err != nil {
		return 0, fmt.Errorf(`IDispatch.GetProperty("Count"): %v`, err)
	}
	count, _ := countRaw.Value().(int32)

	return count, nil
}

func (u *IUpdate) kbaIDs() ([]string, error) {
	kbArticleIDsRaw, err := u.GetProperty("KBArticleIDs")
	if err != nil {
		return nil, fmt.Errorf(`IUpdate.GetProperty("KBArticleIDs"): %v`, err)
	}
	kbArticleIDs := kbArticleIDsRaw.ToIDispatch()
	defer kbArticleIDs.Release()

	count, err := GetCount(kbArticleIDs)
	if err != nil {
		return nil, err
	}

	if count == 0 {
		return nil, nil
	}

	var ss []string
	for i := 0; i < int(count); i++ {
		item, err := kbArticleIDs.GetProperty("Item", i)
		if err != nil {
			return nil, fmt.Errorf(`kbArticleIDs.GetProperty("Item", %d): %v`, i, err)
		}

		ss = append(ss, item.ToString())
	}
	return ss, nil
}

func (u *IUpdate) categories() ([]string, []string, error) {
	catRaw, err := u.GetProperty("Categories")
	if err != nil {
		return nil, nil, fmt.Errorf(`IUpdate.GetProperty("Categories"): %v`, err)
	}
	cat := catRaw.ToIDispatch()
	defer cat.Release()

	count, err := GetCount(cat)
	if err != nil {
		return nil, nil, err
	}
	if count == 0 {
		return nil, nil, nil
	}

	var cns, cids []string
	for i := 0; i < int(count); i++ {
		itemRaw, err := cat.GetProperty("Item", i)
		if err != nil {
			return nil, nil, fmt.Errorf(`cat.GetProperty("Item", %d): %v`, i, err)
		}
		item := itemRaw.ToIDispatch()
		defer item.Release()

		name, err := item.GetProperty("Name")
		if err != nil {
			return nil, nil, fmt.Errorf(`item.GetProperty("Name"): %v`, err)
		}

		categoryID, err := item.GetProperty("CategoryID")
		if err != nil {
			return nil, nil, fmt.Errorf(`item.GetProperty("CategoryID"): %v`, err)
		}

		cns = append(cns, name.ToString())
		cids = append(cids, categoryID.ToString())
	}
	return cns, cids, nil
}

func (u *IUpdate) moreInfoURLs() ([]string, error) {
	moreInfoURLsRaw, err := u.GetProperty("MoreInfoURLs")
	if err != nil {
		return nil, fmt.Errorf(`IUpdate.GetProperty("MoreInfoURLs"): %v`, err)
	}
<<<<<<< HEAD
	defer moreInfoURLsRaw.Clear()

=======
>>>>>>> 49a10cb5
	moreInfoURLs := moreInfoURLsRaw.ToIDispatch()
	defer moreInfoURLs.Release()

	count, err := GetCount(moreInfoURLs)
	if err != nil {
		return nil, err
	}

	if count == 0 {
		return nil, nil
	}

	var ss []string
	for i := 0; i < int(count); i++ {
		item, err := moreInfoURLs.GetProperty("Item", i)
		if err != nil {
			return nil, fmt.Errorf(`moreInfoURLs.GetProperty("Item", %d): %v`, i, err)
		}
<<<<<<< HEAD
		defer item.Clear()
=======
>>>>>>> 49a10cb5

		ss = append(ss, item.ToString())
	}
	return ss, nil
}

func (c *IUpdateCollection) extractPkg(item int) (*WUAPackage, error) {
	updt, err := c.Item(item)
	if err != nil {
		return nil, err
	}
	defer updt.Release()

	title, err := updt.GetProperty("Title")
	if err != nil {
		return nil, fmt.Errorf(`updt.GetProperty("Title"): %v`, err)
	}

	description, err := updt.GetProperty("Description")
	if err != nil {
		return nil, fmt.Errorf(`updt.GetProperty("Description"): %v`, err)
	}

	kbArticleIDs, err := updt.kbaIDs()
	if err != nil {
		return nil, err
	}

	categories, categoryIDs, err := updt.categories()
	if err != nil {
		return nil, err
	}

	moreInfoURLs, err := updt.moreInfoURLs()
	if err != nil {
		return nil, err
	}

	supportURL, err := updt.GetProperty("SupportURL")
	if err != nil {
		return nil, fmt.Errorf(`updt.GetProperty("SupportURL"): %v`, err)
	}

	lastDeploymentChangeTimeRaw, err := updt.GetProperty("LastDeploymentChangeTime")
	if err != nil {
		return nil, fmt.Errorf(`updt.GetProperty("LastDeploymentChangeTime"): %v`, err)
	}

	lastDeploymentChangeTime, err := ole.GetVariantDate(uint64(lastDeploymentChangeTimeRaw.Val))
	if err != nil {
		return nil, fmt.Errorf(`ole.GetVariantDate(uint64(lastDeploymentChangeTimeRaw.Val)): %v`, err)
	}

	identityRaw, err := updt.GetProperty("Identity")
	if err != nil {
		return nil, fmt.Errorf(`updt.GetProperty("Identity"): %v`, err)
	}
	identity := identityRaw.ToIDispatch()
	defer identity.Release()

	revisionNumber, err := identity.GetProperty("RevisionNumber")
	if err != nil {
		return nil, fmt.Errorf(`identity.GetProperty("RevisionNumber"): %v`, err)
	}

	updateID, err := identity.GetProperty("UpdateID")
	if err != nil {
		return nil, fmt.Errorf(`identity.GetProperty("UpdateID"): %v`, err)
	}

	return &WUAPackage{
		Title:                    title.ToString(),
		Description:              description.ToString(),
		SupportURL:               supportURL.ToString(),
		KBArticleIDs:             kbArticleIDs,
		UpdateID:                 updateID.ToString(),
		Categories:               categories,
		CategoryIDs:              categoryIDs,
		MoreInfoURLs:             moreInfoURLs,
		RevisionNumber:           int32(revisionNumber.Val),
		LastDeploymentChangeTime: lastDeploymentChangeTime,
	}, nil
}

// WUAUpdates queries the Windows Update Agent API searcher with the provided query.
func WUAUpdates(query string) ([]WUAPackage, error) {
	session, err := NewUpdateSession()
	if err != nil {
		return nil, fmt.Errorf("error creating NewUpdateSession: %v", err)
	}
	defer session.Close()

	updts, err := session.GetWUAUpdateCollection(query)
	if err != nil {
		return nil, fmt.Errorf("error calling GetWUAUpdateCollection with query %q: %v", query, err)
	}
	defer updts.Release()

	updtCnt, err := updts.Count()
	if err != nil {
		return nil, err
	}

	if updtCnt == 0 {
		return nil, nil
	}

	var packages []WUAPackage
	for i := 0; i < int(updtCnt); i++ {
		pkg, err := updts.extractPkg(i)
		if err != nil {
			return nil, err
		}
		packages = append(packages, *pkg)
	}
	return packages, nil
}

// DownloadWUAUpdateCollection downloads all updates in a IUpdateCollection
func (s *IUpdateSession) DownloadWUAUpdateCollection(updates *IUpdateCollection) error {
	// returns IUpdateDownloader
	// https://docs.microsoft.com/en-us/windows/desktop/api/wuapi/nn-wuapi-iupdatedownloader
	downloaderRaw, err := s.CallMethod("CreateUpdateDownloader")
	if err != nil {
		return fmt.Errorf("error calling method CreateUpdateDownloader on IUpdateSession: %v", err)
	}
	downloader := downloaderRaw.ToIDispatch()
	defer downloader.Release()

	if _, err := downloader.PutProperty("Updates", updates.IDispatch); err != nil {
		return fmt.Errorf("error calling PutProperty Updates on IUpdateDownloader: %v", err)
	}

	if _, err := downloader.CallMethod("Download"); err != nil {
		return fmt.Errorf("error calling method Download on IUpdateDownloader: %v", err)
	}
	return nil
}

// InstallWUAUpdateCollection installs all updates in a IUpdateCollection
func (s *IUpdateSession) InstallWUAUpdateCollection(updates *IUpdateCollection) error {
	// returns IUpdateInstallersession *ole.IDispatch,
	// https://docs.microsoft.com/en-us/windows/desktop/api/wuapi/nf-wuapi-iupdatesession-createupdateinstaller
	installerRaw, err := s.CallMethod("CreateUpdateInstaller")
	if err != nil {
		return fmt.Errorf("error calling method CreateUpdateInstaller on IUpdateSession: %v", err)
	}
	installer := installerRaw.ToIDispatch()
	defer installer.Release()

	if _, err := installer.PutProperty("Updates", updates.IDispatch); err != nil {
		return fmt.Errorf("error calling PutProperty Updates on IUpdateInstaller: %v", err)
	}

	// TODO: Look into using the async methods and attempt to track/log progress.
	if _, err := installer.CallMethod("Install"); err != nil {
		return fmt.Errorf("error calling method Install on IUpdateInstaller: %v", err)
	}
	return nil
}

// GetWUAUpdateCollection queries the Windows Update Agent API searcher with the provided query
// and returns a IUpdateCollection.
func (s *IUpdateSession) GetWUAUpdateCollection(query string) (*IUpdateCollection, error) {
	// returns IUpdateSearcher
	// https://msdn.microsoft.com/en-us/library/windows/desktop/aa386515(v=vs.85).aspx
	searcherRaw, err := s.CallMethod("CreateUpdateSearcher")
	if err != nil {
		return nil, fmt.Errorf("error calling CreateUpdateSearcher: %v", err)
	}
	searcher := searcherRaw.ToIDispatch()
	defer searcher.Release()

	// returns ISearchResult
	// https://msdn.microsoft.com/en-us/library/windows/desktop/aa386077(v=vs.85).aspx
	resultRaw, err := searcher.CallMethod("Search", query)
	if err != nil {
		return nil, fmt.Errorf("error calling method Search on IUpdateSearcher: %v", err)
	}
	result := resultRaw.ToIDispatch()
	defer result.Release()

	// returns IUpdateCollection
	// https://msdn.microsoft.com/en-us/library/windows/desktop/aa386107(v=vs.85).aspx
	updtsRaw, err := result.GetProperty("Updates")
	if err != nil {
		return nil, fmt.Errorf("error calling GetProperty Updates on ISearchResult: %v", err)
	}

	return &IUpdateCollection{IDispatch: updtsRaw.ToIDispatch()}, nil
}<|MERGE_RESOLUTION|>--- conflicted
+++ resolved
@@ -21,14 +21,11 @@
 	"github.com/GoogleCloudPlatform/osconfig/clog"
 	ole "github.com/go-ole/go-ole"
 	"github.com/go-ole/go-ole/oleutil"
-<<<<<<< HEAD
-=======
 )
 
 const (
 	S_OK    = 0
 	S_FALSE = 1
->>>>>>> 49a10cb5
 )
 
 var wuaSession sync.Mutex
@@ -255,11 +252,6 @@
 	if err != nil {
 		return nil, fmt.Errorf(`IUpdate.GetProperty("MoreInfoURLs"): %v`, err)
 	}
-<<<<<<< HEAD
-	defer moreInfoURLsRaw.Clear()
-
-=======
->>>>>>> 49a10cb5
 	moreInfoURLs := moreInfoURLsRaw.ToIDispatch()
 	defer moreInfoURLs.Release()
 
@@ -278,10 +270,6 @@
 		if err != nil {
 			return nil, fmt.Errorf(`moreInfoURLs.GetProperty("Item", %d): %v`, i, err)
 		}
-<<<<<<< HEAD
-		defer item.Clear()
-=======
->>>>>>> 49a10cb5
 
 		ss = append(ss, item.ToString())
 	}
