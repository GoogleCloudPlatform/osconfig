//  Copyright 2019 Google Inc. All Rights Reserved.
//
//  Licensed under the Apache License, Version 2.0 (the "License");
//  you may not use this file except in compliance with the License.
//  You may obtain a copy of the License at
//
//      http://www.apache.org/licenses/LICENSE-2.0
//
//  Unless required by applicable law or agreed to in writing, software
//  distributed under the License is distributed on an "AS IS" BASIS,
//  WITHOUT WARRANTIES OR CONDITIONS OF ANY KIND, either express or implied.
//  See the License for the specific language governing permissions and
//  limitations under the License.

package packages

import (
	"bytes"
	"context"
	"fmt"
	"runtime"

	"github.com/GoogleCloudPlatform/osconfig/osinfo"
	"github.com/GoogleCloudPlatform/osconfig/util"
)

var (
	rpmquery string
	rpm      string

	rpmInstallArgs = []string{"--upgrade", "--replacepkgs", "-v"}
	// %|EPOCH?{%{EPOCH}:}:{}| == if EPOCH then prepend "%{EPOCH}:" to version.
<<<<<<< HEAD
	rpmqueryArgs = []string{"-a", "--queryformat", "%{NAME} %{ARCH} %|EPOCH?{%{EPOCH}:}:{}|%{VERSION}-%{RELEASE}\n"}
=======
	rpmqueryArgs          = []string{"--queryformat", "%{NAME} %{ARCH} %|EPOCH?{%{EPOCH}:}:{}|%{VERSION}-%{RELEASE}\n"}
	rpmqueryInstalledArgs = append(rpmqueryArgs, "-a")
	rpmqueryRPMArgs       = append(rpmqueryArgs, "-p")
>>>>>>> f40e7954
)

func init() {
	if runtime.GOOS != "windows" {
		rpmquery = "/usr/bin/rpmquery"
		rpm = "/bin/rpm"
	}
	RPMQueryExists = util.Exists(rpmquery)
	RPMExists = util.Exists(rpm)
}

func parseInstalledRPMPackages(data []byte) []PkgInfo {
	/*
	   foo x86_64 1.2.3-4
	   bar noarch 2:1.2.3-4
	   ...
	*/
	lines := bytes.Split(bytes.TrimSpace(data), []byte("\n"))

	var pkgs []PkgInfo
	for _, ln := range lines {
		pkg := bytes.Fields(ln)
		if len(pkg) != 3 {
			continue
		}

		pkgs = append(pkgs, PkgInfo{Name: string(pkg[0]), Arch: osinfo.Architecture(string(pkg[1])), Version: string(pkg[2])})
	}
	return pkgs
}

// InstalledRPMPackages queries for all installed rpm packages.
func InstalledRPMPackages(ctx context.Context) ([]PkgInfo, error) {
	out, err := run(ctx, rpmquery, rpmqueryInstalledArgs)
	if err != nil {
		return nil, err
	}

	return parseInstalledRPMPackages(out), nil
}

// RPMInstall installs an rpm packages.
func RPMInstall(ctx context.Context, path string) error {
	_, err := run(ctx, rpm, append(rpmInstallArgs, path))
	return err
}

// RPMPkgInfo gets PkgInfo from a rpm package.
func RPMPkgInfo(ctx context.Context, path string) (*PkgInfo, error) {
	out, err := run(ctx, rpmquery, append(rpmqueryRPMArgs, path))
	if err != nil {
		return nil, err
	}

	pkgs := parseInstalledRPMPackages(out)
	if len(pkgs) != 1 {
		return nil, fmt.Errorf("unexpected number of parsed rpm packages %d: %q", len(pkgs), out)
	}
	return &pkgs[0], nil
}<|MERGE_RESOLUTION|>--- conflicted
+++ resolved
@@ -30,13 +30,9 @@
 
 	rpmInstallArgs = []string{"--upgrade", "--replacepkgs", "-v"}
 	// %|EPOCH?{%{EPOCH}:}:{}| == if EPOCH then prepend "%{EPOCH}:" to version.
-<<<<<<< HEAD
-	rpmqueryArgs = []string{"-a", "--queryformat", "%{NAME} %{ARCH} %|EPOCH?{%{EPOCH}:}:{}|%{VERSION}-%{RELEASE}\n"}
-=======
 	rpmqueryArgs          = []string{"--queryformat", "%{NAME} %{ARCH} %|EPOCH?{%{EPOCH}:}:{}|%{VERSION}-%{RELEASE}\n"}
 	rpmqueryInstalledArgs = append(rpmqueryArgs, "-a")
 	rpmqueryRPMArgs       = append(rpmqueryArgs, "-p")
->>>>>>> f40e7954
 )
 
 func init() {
