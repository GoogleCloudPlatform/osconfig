--- conflicted
+++ resolved
@@ -17,14 +17,8 @@
 import (
 	"bytes"
 	"context"
-<<<<<<< HEAD
-	"fmt"
-	"os/exec"
-=======
->>>>>>> 49a10cb5
 	"runtime"
 
-	"github.com/GoogleCloudPlatform/osconfig/clog"
 	"github.com/GoogleCloudPlatform/osconfig/osinfo"
 	"github.com/GoogleCloudPlatform/osconfig/util"
 )
@@ -68,12 +62,7 @@
 
 // InstalledRPMPackages queries for all installed rpm packages.
 func InstalledRPMPackages(ctx context.Context) ([]PkgInfo, error) {
-<<<<<<< HEAD
-	out, err := run(ctx, exec.Command(rpmquery, rpmqueryArgs...))
-	clog.Debugf(ctx, "rpmquery %q output:\n%s", rpmqueryArgs, strings.ReplaceAll(string(out), "\n", "\n "))
-=======
 	out, err := run(ctx, rpmquery, rpmqueryArgs)
->>>>>>> 49a10cb5
 	if err != nil {
 		return nil, err
 	}
@@ -83,15 +72,6 @@
 
 // RPMInstall installs an rpm packages.
 func RPMInstall(ctx context.Context, path string) error {
-<<<<<<< HEAD
-	args := append(rpmInstallArgs, path)
-	out, err := run(ctx, exec.Command(rpm, args...))
-	clog.Debugf(ctx, "rpm output:\n%s", strings.ReplaceAll(string(out), "\n", "\n "))
-	if err != nil {
-		err = fmt.Errorf("error running rpm with args %q: %v, stdout: %s", args, err, out)
-	}
-=======
 	_, err := run(ctx, rpm, append(rpmInstallArgs, path))
->>>>>>> 49a10cb5
 	return err
 }