--- conflicted
+++ resolved
@@ -17,15 +17,10 @@
 import (
 	"bytes"
 	"context"
-<<<<<<< HEAD
-	"fmt"
-=======
->>>>>>> 49a10cb5
 	"os"
 	"path/filepath"
 	"strings"
 
-	"github.com/GoogleCloudPlatform/osconfig/clog"
 	"github.com/GoogleCloudPlatform/osconfig/util"
 )
 
@@ -70,12 +65,7 @@
 
 // GooGetUpdates queries for all available googet updates.
 func GooGetUpdates(ctx context.Context) ([]PkgInfo, error) {
-<<<<<<< HEAD
-	out, err := run(ctx, exec.Command(googet, googetUpdateQueryArgs...))
-	clog.Debugf(ctx, "googet %q output:\n%s", googetUpdateQueryArgs, strings.ReplaceAll(string(out), "\n", "\n "))
-=======
 	out, err := run(ctx, googet, googetUpdateQueryArgs)
->>>>>>> 49a10cb5
 	if err != nil {
 		return nil, err
 	}
@@ -85,31 +75,13 @@
 
 // InstallGooGetPackages installs GooGet packages.
 func InstallGooGetPackages(ctx context.Context, pkgs []string) error {
-<<<<<<< HEAD
-	args := append(googetInstallArgs, pkgs...)
-	out, err := run(ctx, exec.Command(googet, args...))
-	clog.Debugf(ctx, "googet %q output:\n%s", args, strings.ReplaceAll(string(out), "\n", "\n "))
-	if err != nil {
-		err = fmt.Errorf("error running googet with args %q: %v, stdout: %s", args, err, out)
-	}
-=======
 	_, err := run(ctx, googet, append(googetInstallArgs, pkgs...))
->>>>>>> 49a10cb5
 	return err
 }
 
 // RemoveGooGetPackages installs GooGet packages.
 func RemoveGooGetPackages(ctx context.Context, pkgs []string) error {
-<<<<<<< HEAD
-	args := append(googetRemoveArgs, pkgs...)
-	out, err := run(ctx, exec.Command(googet, args...))
-	clog.Debugf(ctx, "googet %q output:\n%s", args, strings.ReplaceAll(string(out), "\n", "\n "))
-	if err != nil {
-		err = fmt.Errorf("error running googet with args %q: %v, stdout: %s", args, err, out)
-	}
-=======
 	_, err := run(ctx, googet, append(googetRemoveArgs, pkgs...))
->>>>>>> 49a10cb5
 	return err
 }
 
@@ -141,12 +113,7 @@
 
 // InstalledGooGetPackages queries for all installed googet packages.
 func InstalledGooGetPackages(ctx context.Context) ([]PkgInfo, error) {
-<<<<<<< HEAD
-	out, err := run(ctx, exec.Command(googet, googetInstalledQueryArgs...))
-	clog.Debugf(ctx, "googet %q output:\n%s", googetInstalledQueryArgs, strings.ReplaceAll(string(out), "\n", "\n "))
-=======
 	out, err := run(ctx, googet, googetInstalledQueryArgs)
->>>>>>> 49a10cb5
 	if err != nil {
 		return nil, err
 	}
