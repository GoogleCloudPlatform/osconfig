//  Copyright 2019 Google Inc. All Rights Reserved.
//
//  Licensed under the Apache License, Version 2.0 (the "License");
//  you may not use this file except in compliance with the License.
//  You may obtain a copy of the License at
//
//      http://www.apache.org/licenses/LICENSE-2.0
//
//  Unless required by applicable law or agreed to in writing, software
//  distributed under the License is distributed on an "AS IS" BASIS,
//  WITHOUT WARRANTIES OR CONDITIONS OF ANY KIND, either express or implied.
//  See the License for the specific language governing permissions and
//  limitations under the License.

package packages

import (
	"errors"
	"os/exec"
	"reflect"
	"testing"

	utilmocks "github.com/GoogleCloudPlatform/osconfig/util/mocks"
	"github.com/golang/mock/gomock"
)

func TestParseInstalledRPMPackages(t *testing.T) {
	tests := []struct {
		name string
		data []byte
		want []PkgInfo
	}{
		{"NormalCase", []byte("foo x86_64 1.2.3-4\nbar noarch 1.2.3-4"), []PkgInfo{{"foo", "x86_64", "1.2.3-4"}, {"bar", "all", "1.2.3-4"}}},
		{"NoPackages", []byte("nothing here"), nil},
		{"nil", nil, nil},
		{"UnrecognizedPackage", []byte("foo.x86_64 1.2.3-4\nsomething we dont understand\n bar noarch 1.2.3-4 "), []PkgInfo{{"bar", "all", "1.2.3-4"}}},
	}
	for _, tt := range tests {
		t.Run(tt.name, func(t *testing.T) {
			got := parseInstalledRPMPackages(tt.data)
			if !reflect.DeepEqual(got, tt.want) {
				t.Errorf("installedRPMPackages() = %v, want %v", got, tt.want)
			}
		})
	}
}

func TestInstalledRPMPackages(t *testing.T) {
<<<<<<< HEAD
	run = getMockRun([]byte("foo x86_64 1.2.3-4"), nil)
=======
	mockCtrl := gomock.NewController(t)
	defer mockCtrl.Finish()

	mockCommandRunner := utilmocks.NewMockCommandRunner(mockCtrl)
	runner = mockCommandRunner
	expectedCmd := exec.Command(rpmquery, rpmqueryArgs...)

	mockCommandRunner.EXPECT().Run(testCtx, expectedCmd).Return([]byte("foo x86_64 1.2.3-4"), []byte("stderr"), nil).Times(1)
>>>>>>> 49a10cb5
	ret, err := InstalledRPMPackages(testCtx)
	if err != nil {
		t.Errorf("unexpected error: %v", err)
	}

	want := []PkgInfo{{"foo", "x86_64", "1.2.3-4"}}
	if !reflect.DeepEqual(ret, want) {
		t.Errorf("InstalledRPMPackages() = %v, want %v", ret, want)
	}

<<<<<<< HEAD
	run = getMockRun(nil, errors.New("bad error"))
=======
	mockCommandRunner.EXPECT().Run(testCtx, expectedCmd).Return([]byte("stdout"), []byte("stderr"), errors.New("bad error")).Times(1)
>>>>>>> 49a10cb5
	if _, err := InstalledRPMPackages(testCtx); err == nil {
		t.Errorf("did not get expected error")
	}
}<|MERGE_RESOLUTION|>--- conflicted
+++ resolved
@@ -46,9 +46,6 @@
 }
 
 func TestInstalledRPMPackages(t *testing.T) {
-<<<<<<< HEAD
-	run = getMockRun([]byte("foo x86_64 1.2.3-4"), nil)
-=======
 	mockCtrl := gomock.NewController(t)
 	defer mockCtrl.Finish()
 
@@ -57,7 +54,6 @@
 	expectedCmd := exec.Command(rpmquery, rpmqueryArgs...)
 
 	mockCommandRunner.EXPECT().Run(testCtx, expectedCmd).Return([]byte("foo x86_64 1.2.3-4"), []byte("stderr"), nil).Times(1)
->>>>>>> 49a10cb5
 	ret, err := InstalledRPMPackages(testCtx)
 	if err != nil {
 		t.Errorf("unexpected error: %v", err)
@@ -68,11 +64,7 @@
 		t.Errorf("InstalledRPMPackages() = %v, want %v", ret, want)
 	}
 
-<<<<<<< HEAD
-	run = getMockRun(nil, errors.New("bad error"))
-=======
 	mockCommandRunner.EXPECT().Run(testCtx, expectedCmd).Return([]byte("stdout"), []byte("stderr"), errors.New("bad error")).Times(1)
->>>>>>> 49a10cb5
 	if _, err := InstalledRPMPackages(testCtx); err == nil {
 		t.Errorf("did not get expected error")
 	}
