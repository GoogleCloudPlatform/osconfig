--- conflicted
+++ resolved
@@ -15,14 +15,7 @@
 
 import (
 	"context"
-<<<<<<< HEAD
-
-	"github.com/GoogleCloudPlatform/osconfig/clog"
-	"github.com/StackExchange/wmi"
-)
-=======
 	"fmt"
->>>>>>> 49a10cb5
 
 	"github.com/GoogleCloudPlatform/osconfig/clog"
 	"github.com/StackExchange/wmi"
@@ -34,18 +27,11 @@
 
 // QuickFixEngineering queries the wmi object win32_QuickFixEngineering for a list of installed updates.
 func QuickFixEngineering(ctx context.Context) ([]QFEPackage, error) {
-<<<<<<< HEAD
-	var updts []win32_QuickFixEngineering
-	clog.Debugf(ctx, "Querying WMI for installed QuickFixEngineering updates.")
-	if err := wmi.Query(wmi.CreateQuery(&updts, ""), &updts); err != nil {
-		return nil, err
-=======
 	var updts []win32QuickFixEngineering
 	clog.Debugf(ctx, "Querying WMI for installed QuickFixEngineering updates.")
 	query := "SELECT Caption, Description, HotFixID, InstalledOn FROM Win32_QuickFixEngineering"
 	if err := wmi.Query(query, &updts); err != nil {
 		return nil, fmt.Errorf("wmi.Query(%q) error: %v", query, err)
->>>>>>> 49a10cb5
 	}
 	var qfe []QFEPackage
 	for _, update := range updts {
