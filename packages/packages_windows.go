--- conflicted
+++ resolved
@@ -40,11 +40,7 @@
 	}
 	clog.Debugf(ctx, "Searching for available WUA updates.")
 	if wua, err := WUAUpdates("IsInstalled=0"); err != nil {
-<<<<<<< HEAD
-		msg := fmt.Sprintf("error listing installed Windows updates: %v", err)
-=======
 		msg := fmt.Sprintf("error listing available Windows updates: %v", err)
->>>>>>> 49a10cb5
 		clog.Debugf(ctx, "Error: %s", msg)
 		errs = append(errs, msg)
 	} else {
