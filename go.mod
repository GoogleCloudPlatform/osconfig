--- conflicted
+++ resolved
@@ -1,10 +1,6 @@
 module github.com/GoogleCloudPlatform/osconfig
 
-<<<<<<< HEAD
 go 1.21
-=======
-go 1.19
->>>>>>> bc01f581
 
 require (
 	cloud.google.com/go/compute/metadata v0.2.3
